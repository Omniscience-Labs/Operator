import { Input } from '@/components/ui/input';
import { SubmitButton } from '../ui/submit-button';
import { editTeamName } from '@/lib/actions/teams';
import { Label } from '../ui/label';
import { GetAccountResponse } from '@usebasejump/shared';

type Props = {
  account: GetAccountResponse;
};

export default function EditTeamName({ account }: Props) {
  return (
    <form className="animate-in">
      <input type="hidden" name="accountId" value={account.account_id} />
      <div className="flex flex-col gap-y-4">
        <div className="flex flex-col gap-y-2">
          <Label
            htmlFor="name"
            className="text-sm font-medium text-foreground/90"
          >
            Team Name
          </Label>
          <Input
            defaultValue={account.name}
            name="name"
            id="name"
            placeholder="My Team"
            required
<<<<<<< HEAD
            className="h-10"
=======
            className="h-10 rounded-lg border-subtle dark:border-white/10 bg-white dark:bg-background-secondary text-foreground placeholder:text-muted-foreground"
>>>>>>> f7c47e4e
          />
        </div>
        <div className="flex justify-end mt-2">
          <SubmitButton
            formAction={editTeamName}
            pendingText="Updating..."
            className="rounded-lg bg-primary hover:bg-primary/90 text-primary-foreground h-10"
          >
            Save Changes
          </SubmitButton>
        </div>
      </div>
    </form>
  );
}<|MERGE_RESOLUTION|>--- conflicted
+++ resolved
@@ -26,11 +26,7 @@
             id="name"
             placeholder="My Team"
             required
-<<<<<<< HEAD
-            className="h-10"
-=======
             className="h-10 rounded-lg border-subtle dark:border-white/10 bg-white dark:bg-background-secondary text-foreground placeholder:text-muted-foreground"
->>>>>>> f7c47e4e
           />
         </div>
         <div className="flex justify-end mt-2">
