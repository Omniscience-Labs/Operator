export type DiffType = 'unchanged' | 'added' | 'removed';

export interface LineDiff {
  type: DiffType;
  oldLine: string | null;
  newLine: string | null;
  lineNumber: number;
}

export interface CharDiffPart {
  text: string;
  type: DiffType;
}

export interface DiffStats {
  additions: number;
  deletions: number;
}

export interface ExtractedData {
  filePath: string | null;
  oldStr: string | null;
  newStr: string | null;
  success?: boolean;
  timestamp?: string;
}


export const extractFromNewFormat = (content: any): ExtractedData => {
  if (!content) {
    return { filePath: null, oldStr: null, newStr: null };
  }

<<<<<<< HEAD
  // Enhanced string parsing with better JSON detection
  if (typeof content === 'string') {
    const trimmed = content.trim();
    
    // More robust JSON detection
    if ((trimmed.startsWith('{') && trimmed.endsWith('}')) || 
        (trimmed.startsWith('[') && trimmed.endsWith(']'))) {
=======
  if (typeof content === 'string') {
    // Only try to parse if it looks like JSON
    const trimmed = content.trim();
    if (trimmed.startsWith('{') || trimmed.startsWith('[')) {
>>>>>>> 8fc6c3a6
      try {
        console.debug('StrReplaceToolView: Attempting to parse JSON string:', content.substring(0, 100) + '...');
        const parsed = JSON.parse(content);
        console.debug('StrReplaceToolView: Successfully parsed JSON:', parsed);
        return extractFromNewFormat(parsed);
      } catch (error) {
        console.error('StrReplaceToolView: JSON parse error:', error, 'Content:', content.substring(0, 200));
<<<<<<< HEAD
        // Don't return empty result immediately, try direct string extraction
      }
    }
    
    // Try parameter extraction first (handles incomplete streaming)  
    const filePathMatch = trimmed.match(/<parameter\s+name=["']file_path["']>(.*?)(?:<\/parameter>|$)/i);
    const oldStrMatch = trimmed.match(/<parameter\s+name=["']old_str["']>([\s\S]*?)(?:<\/parameter>|$)/i);
    const newStrMatch = trimmed.match(/<parameter\s+name=["']new_str["']>([\s\S]*?)(?:<\/parameter>|$)/i);
    
    if (filePathMatch || oldStrMatch || newStrMatch) {
      console.debug('StrReplaceToolView: Found parameter patterns in streaming content');
      return {
        filePath: filePathMatch ? filePathMatch[1].trim() : null,
        oldStr: oldStrMatch ? oldStrMatch[1] : null,
        newStr: newStrMatch ? newStrMatch[1] : null
      };
    }
=======
        return { filePath: null, oldStr: null, newStr: null };
      }
    } else {
      console.debug('StrReplaceToolView: String content does not look like JSON, skipping parse');
      return { filePath: null, oldStr: null, newStr: null };
    }
  }

  if (typeof content !== 'object') {
    return { filePath: null, oldStr: null, newStr: null };
  }
>>>>>>> 8fc6c3a6

    // Try direct string extraction for XML-like content
    const directExtraction = extractDirectFromString(trimmed);
    if (directExtraction.filePath || directExtraction.oldStr || directExtraction.newStr) {
      console.debug('StrReplaceToolView: Successfully extracted from string content:', directExtraction);
      return directExtraction;
    }
    
    console.debug('StrReplaceToolView: String content does not look like valid JSON or XML, returning empty');
    return { filePath: null, oldStr: null, newStr: null };
  }

  if (typeof content !== 'object' || content === null) {
    return { filePath: null, oldStr: null, newStr: null };
  }

  // Handle tool_execution format (new format)
  if ('tool_execution' in content && typeof content.tool_execution === 'object') {
    const toolExecution = content.tool_execution;
    const args = toolExecution.arguments || {};
    
    console.debug('StrReplaceToolView: Extracted from new format:', {
      filePath: args.file_path,
      oldStr: args.old_str ? `${args.old_str.substring(0, 50)}...` : null,
      newStr: args.new_str ? `${args.new_str.substring(0, 50)}...` : null,
      success: toolExecution.result?.success
    });
    
    return {
      filePath: args.file_path || null,
      oldStr: args.old_str || null,
      newStr: args.new_str || null,
      success: toolExecution.result?.success,
      timestamp: toolExecution.execution_details?.timestamp
    };
  }

<<<<<<< HEAD
  // Handle role/content structures
  if ('role' in content && 'content' in content) {
    if (typeof content.content === 'string') {
      console.debug('StrReplaceToolView: Found role/content structure with string content, parsing...');
      return extractFromNewFormat(content.content);
    } else if (typeof content.content === 'object') {
      console.debug('StrReplaceToolView: Found role/content structure with object content');
      return extractFromNewFormat(content.content);
    }
  }

  // Handle direct arguments in object
  if ('arguments' in content && typeof content.arguments === 'object') {
    const args = content.arguments;
    if (args.old_str && args.new_str) {
      console.debug('StrReplaceToolView: Found arguments in content object');
      return {
        filePath: args.file_path || null,
        oldStr: args.old_str || null,
        newStr: args.new_str || null,
        success: content.success,
        timestamp: content.timestamp
      };
    }
  }

  // Handle direct properties
  if ('old_str' in content && 'new_str' in content) {
    console.debug('StrReplaceToolView: Found direct old_str/new_str properties');
    return {
      filePath: content.file_path || null,
      oldStr: content.old_str || null,
      newStr: content.new_str || null,
      success: content.success,
      timestamp: content.timestamp
    };
=======
  if ('role' in content && 'content' in content && typeof content.content === 'string') {
    console.debug('StrReplaceToolView: Found role/content structure with string content, parsing...');
    return extractFromNewFormat(content.content);
  }

  if ('role' in content && 'content' in content && typeof content.content === 'object') {
    console.debug('StrReplaceToolView: Found role/content structure with object content');
    return extractFromNewFormat(content.content);
>>>>>>> 8fc6c3a6
  }

  return { filePath: null, oldStr: null, newStr: null };
};

// New helper function for direct string extraction
const extractDirectFromString = (content: string): ExtractedData => {
  let filePath: string | null = null;
  let oldStr: string | null = null;
  let newStr: string | null = null;

  // Extract file_path from various attribute patterns
  const filePathMatches = [
    content.match(/file_path=["'](.*?)["']/i),
    content.match(/file_path:\s*["'](.*?)["']/i),
    content.match(/<str-replace[^>]*file_path=["'](.*?)["']/i),
    content.match(/<str_replace[^>]*file_path=["'](.*?)["']/i)
  ];
  
  for (const match of filePathMatches) {
    if (match) {
      filePath = match[1];
      break;
    }
  }

  // Extract old_str with more flexible patterns
  const oldStrMatches = [
    // Complete patterns
    content.match(/<parameter\s+name=["']old_str["']>([\s\S]*?)<\/parameter>/i),
    content.match(/<old_str>([\s\S]*?)<\/old_str>/i),
    content.match(/<old-str>([\s\S]*?)<\/old-str>/i),
    content.match(/old_str:\s*["']([\s\S]*?)["']/i),
    content.match(/old_str=["']([\s\S]*?)["']/i),
    content.match(/"old_str":\s*"([\s\S]*?)"/i),
    // Incomplete streaming (parameter without closing tag)
    content.match(/<parameter\s+name=["']old_str["']>([\s\S]*?)(?=\s*$)/i)
  ];
  
  for (const match of oldStrMatches) {
    if (match) {
      oldStr = match[1];
      break;
    }
  }

  // Extract new_str with more flexible patterns
  const newStrMatches = [
    content.match(/<new_str>([\s\S]*?)<\/new_str>/i),
    content.match(/<new-str>([\s\S]*?)<\/new-str>/i),
    content.match(/new_str:\s*["']([\s\S]*?)["']/i),
    content.match(/new_str=["']([\s\S]*?)["']/i),
    content.match(/"new_str":\s*"([\s\S]*?)"/i)
  ];
  
  for (const match of newStrMatches) {
    if (match) {
      newStr = match[1];
      break;
    }
  }

  return { filePath, oldStr, newStr };
};


export const extractFromLegacyFormat = (content: any, extractToolData: any, extractFilePath: any, extractStrReplaceContent: any): ExtractedData => {
  // First try the tool data extraction
  try {
    const assistantToolData = extractToolData(content);
    
    if (assistantToolData?.toolResult) {
      const args = assistantToolData.arguments || {};
      
      console.debug('StrReplaceToolView: Extracted from legacy format (extractToolData):', {
        filePath: assistantToolData.filePath || args.file_path,
        oldStr: args.old_str ? `${args.old_str.substring(0, 50)}...` : null,
        newStr: args.new_str ? `${args.new_str.substring(0, 50)}...` : null
      });
      
      // Verify we have the essential data
      if ((args.old_str || args.old_string) && (args.new_str || args.new_string)) {
        return {
          filePath: assistantToolData.filePath || args.file_path || null,
          oldStr: args.old_str || args.old_string || null,
          newStr: args.new_str || args.new_string || null
        };
      }
    }
  } catch (error) {
    console.warn('StrReplaceToolView: Error in extractToolData, trying fallback:', error);
  }

  // Fallback to file path and str replace content extraction
  try {
    const legacyFilePath = extractFilePath(content);
    const strReplaceContent = extractStrReplaceContent(content);
    
    console.debug('StrReplaceToolView: Extracted from legacy format (fallback):', {
      filePath: legacyFilePath,
      oldStr: strReplaceContent.oldStr ? `${strReplaceContent.oldStr.substring(0, 50)}...` : null,
      newStr: strReplaceContent.newStr ? `${strReplaceContent.newStr.substring(0, 50)}...` : null
    });
    
    // Return even if some fields are missing - the component can handle partial data
    return {
      filePath: legacyFilePath,
      oldStr: strReplaceContent.oldStr,
      newStr: strReplaceContent.newStr
    };
  } catch (error) {
    console.warn('StrReplaceToolView: Error in fallback extraction:', error);
  }

  // Final fallback - try direct extraction if content is a string
  if (typeof content === 'string') {
    console.debug('StrReplaceToolView: Trying direct string extraction as final fallback');
    return extractDirectFromString(content);
  }

  // If content is an object, try to find the strings directly
  if (typeof content === 'object' && content !== null) {
    const result: ExtractedData = { filePath: null, oldStr: null, newStr: null };
    
    // Deep search for file_path, old_str, new_str in the object
    const findInObject = (obj: any, key: string): any => {
      if (typeof obj !== 'object' || obj === null) return null;
      
      if (key in obj) return obj[key];
      
      for (const value of Object.values(obj)) {
        if (typeof value === 'object' && value !== null) {
          const found = findInObject(value, key);
          if (found !== null) return found;
        }
      }
      return null;
    };
    
    result.filePath = findInObject(content, 'file_path') || findInObject(content, 'filePath');
    result.oldStr = findInObject(content, 'old_str') || findInObject(content, 'oldStr') || findInObject(content, 'old_string');
    result.newStr = findInObject(content, 'new_str') || findInObject(content, 'newStr') || findInObject(content, 'new_string');
    
    if (result.oldStr || result.newStr) {
      console.debug('StrReplaceToolView: Found data via deep object search:', result);
      return result;
    }
  }
  
  console.warn('StrReplaceToolView: All extraction methods failed, returning empty result');
  return { filePath: null, oldStr: null, newStr: null };
};


export const parseNewlines = (text: string): string => {
  return text.replace(/\\n/g, '\n');
};


export const generateLineDiff = (oldText: string, newText: string): LineDiff[] => {
  const parsedOldText = parseNewlines(oldText);
  const parsedNewText = parseNewlines(newText);
  
  const oldLines = parsedOldText.split('\n');
  const newLines = parsedNewText.split('\n');
  
  const diffLines: LineDiff[] = [];
  const maxLines = Math.max(oldLines.length, newLines.length);
  
  for (let i = 0; i < maxLines; i++) {
    const oldLine = i < oldLines.length ? oldLines[i] : null;
    const newLine = i < newLines.length ? newLines[i] : null;
    
    if (oldLine === newLine) {
      diffLines.push({ type: 'unchanged', oldLine, newLine, lineNumber: i + 1 });
    } else {
      if (oldLine !== null) {
        diffLines.push({ type: 'removed', oldLine, newLine: null, lineNumber: i + 1 });
      }
      if (newLine !== null) {
        diffLines.push({ type: 'added', oldLine: null, newLine, lineNumber: i + 1 });
      }
    }
  }
  
  return diffLines;
};

export const generateCharDiff = (oldText: string, newText: string): CharDiffPart[] => {
  const parsedOldText = parseNewlines(oldText);
  const parsedNewText = parseNewlines(newText);
  
  let prefixLength = 0;
  while (
    prefixLength < parsedOldText.length &&
    prefixLength < parsedNewText.length &&
    parsedOldText[prefixLength] === parsedNewText[prefixLength]
  ) {
    prefixLength++;
  }

  let oldSuffixStart = parsedOldText.length;
  let newSuffixStart = parsedNewText.length;
  while (
    oldSuffixStart > prefixLength &&
    newSuffixStart > prefixLength &&
    parsedOldText[oldSuffixStart - 1] === parsedNewText[newSuffixStart - 1]
  ) {
    oldSuffixStart--;
    newSuffixStart--;
  }

  const parts: CharDiffPart[] = [];

  if (prefixLength > 0) {
    parts.push({
      text: parsedOldText.substring(0, prefixLength),
      type: 'unchanged',
    });
  }

  if (oldSuffixStart > prefixLength) {
    parts.push({
      text: parsedOldText.substring(prefixLength, oldSuffixStart),
      type: 'removed',
    });
  }
  if (newSuffixStart > prefixLength) {
    parts.push({
      text: parsedNewText.substring(prefixLength, newSuffixStart),
      type: 'added',
    });
  }

  if (oldSuffixStart < parsedOldText.length) {
    parts.push({
      text: parsedOldText.substring(oldSuffixStart),
      type: 'unchanged',
    });
  }

  return parts;
};

export const calculateDiffStats = (lineDiff: LineDiff[]): DiffStats => {
  return {
    additions: lineDiff.filter(line => line.type === 'added').length,
    deletions: lineDiff.filter(line => line.type === 'removed').length
  };
};<|MERGE_RESOLUTION|>--- conflicted
+++ resolved
@@ -31,20 +31,10 @@
     return { filePath: null, oldStr: null, newStr: null };
   }
 
-<<<<<<< HEAD
-  // Enhanced string parsing with better JSON detection
-  if (typeof content === 'string') {
-    const trimmed = content.trim();
-    
-    // More robust JSON detection
-    if ((trimmed.startsWith('{') && trimmed.endsWith('}')) || 
-        (trimmed.startsWith('[') && trimmed.endsWith(']'))) {
-=======
   if (typeof content === 'string') {
     // Only try to parse if it looks like JSON
     const trimmed = content.trim();
     if (trimmed.startsWith('{') || trimmed.startsWith('[')) {
->>>>>>> 8fc6c3a6
       try {
         console.debug('StrReplaceToolView: Attempting to parse JSON string:', content.substring(0, 100) + '...');
         const parsed = JSON.parse(content);
@@ -52,7 +42,32 @@
         return extractFromNewFormat(parsed);
       } catch (error) {
         console.error('StrReplaceToolView: JSON parse error:', error, 'Content:', content.substring(0, 200));
-<<<<<<< HEAD
+        return { filePath: null, oldStr: null, newStr: null };
+      }
+    } else {
+      console.debug('StrReplaceToolView: String content does not look like JSON, skipping parse');
+      return { filePath: null, oldStr: null, newStr: null };
+    }
+  }
+
+  if (typeof content !== 'object') {
+    return { filePath: null, oldStr: null, newStr: null };
+  }
+
+  // Enhanced string parsing with better JSON detection
+  if (typeof content === 'string') {
+    const trimmed = content.trim();
+    
+    // More robust JSON detection
+    if ((trimmed.startsWith('{') && trimmed.endsWith('}')) || 
+        (trimmed.startsWith('[') && trimmed.endsWith(']'))) {
+      try {
+        console.debug('StrReplaceToolView: Attempting to parse JSON string:', content.substring(0, 100) + '...');
+        const parsed = JSON.parse(content);
+        console.debug('StrReplaceToolView: Successfully parsed JSON:', parsed);
+        return extractFromNewFormat(parsed);
+      } catch (error) {
+        console.error('StrReplaceToolView: JSON parse error:', error, 'Content:', content.substring(0, 200));
         // Don't return empty result immediately, try direct string extraction
       }
     }
@@ -70,19 +85,6 @@
         newStr: newStrMatch ? newStrMatch[1] : null
       };
     }
-=======
-        return { filePath: null, oldStr: null, newStr: null };
-      }
-    } else {
-      console.debug('StrReplaceToolView: String content does not look like JSON, skipping parse');
-      return { filePath: null, oldStr: null, newStr: null };
-    }
-  }
-
-  if (typeof content !== 'object') {
-    return { filePath: null, oldStr: null, newStr: null };
-  }
->>>>>>> 8fc6c3a6
 
     // Try direct string extraction for XML-like content
     const directExtraction = extractDirectFromString(trimmed);
@@ -120,44 +122,6 @@
     };
   }
 
-<<<<<<< HEAD
-  // Handle role/content structures
-  if ('role' in content && 'content' in content) {
-    if (typeof content.content === 'string') {
-      console.debug('StrReplaceToolView: Found role/content structure with string content, parsing...');
-      return extractFromNewFormat(content.content);
-    } else if (typeof content.content === 'object') {
-      console.debug('StrReplaceToolView: Found role/content structure with object content');
-      return extractFromNewFormat(content.content);
-    }
-  }
-
-  // Handle direct arguments in object
-  if ('arguments' in content && typeof content.arguments === 'object') {
-    const args = content.arguments;
-    if (args.old_str && args.new_str) {
-      console.debug('StrReplaceToolView: Found arguments in content object');
-      return {
-        filePath: args.file_path || null,
-        oldStr: args.old_str || null,
-        newStr: args.new_str || null,
-        success: content.success,
-        timestamp: content.timestamp
-      };
-    }
-  }
-
-  // Handle direct properties
-  if ('old_str' in content && 'new_str' in content) {
-    console.debug('StrReplaceToolView: Found direct old_str/new_str properties');
-    return {
-      filePath: content.file_path || null,
-      oldStr: content.old_str || null,
-      newStr: content.new_str || null,
-      success: content.success,
-      timestamp: content.timestamp
-    };
-=======
   if ('role' in content && 'content' in content && typeof content.content === 'string') {
     console.debug('StrReplaceToolView: Found role/content structure with string content, parsing...');
     return extractFromNewFormat(content.content);
@@ -166,7 +130,6 @@
   if ('role' in content && 'content' in content && typeof content.content === 'object') {
     console.debug('StrReplaceToolView: Found role/content structure with object content');
     return extractFromNewFormat(content.content);
->>>>>>> 8fc6c3a6
   }
 
   return { filePath: null, oldStr: null, newStr: null };
