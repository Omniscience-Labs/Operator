'use client';

import React, {
  useCallback,
  useEffect,
  useRef,
  useState,
  useMemo,
} from 'react';
import { useSearchParams } from 'next/navigation';
import { BillingError } from '@/lib/api';
import { toast } from 'sonner';
import { ChatInput } from '@/components/thread/chat-input/chat-input';
import { useSidebar } from '@/components/ui/sidebar';
import { useAgentStream } from '@/hooks/useAgentStream';
import { cn } from '@/lib/utils';
import { useIsMobile } from '@/hooks/use-mobile';
import { isLocalMode } from '@/lib/config';
import { ThreadContent } from '@/components/thread/content/ThreadContent';
import { ThreadSkeleton } from '@/components/thread/content/ThreadSkeleton';
import { useAddUserMessageMutation } from '@/hooks/react-query/threads/use-messages';
import { useStartAgentMutation, useStopAgentMutation } from '@/hooks/react-query/threads/use-agent-run';
import { useSubscription } from '@/hooks/react-query/subscriptions/use-subscriptions';
import { SubscriptionStatus } from '@/components/thread/chat-input/_use-model-selection';

import { UnifiedMessage, ApiMessageType, ToolCallInput, Project } from '../_types';
import { useThreadData, useToolCalls, useBilling, useKeyboardShortcuts } from '../_hooks';
import { ThreadError, UpgradeDialog, ThreadLayout } from '../_components';
import { useVncPreloader } from '@/hooks/useVncPreloader';
import { useAgent } from '@/hooks/react-query/agents/use-agents';

export default function ThreadPage({
  params,
}: {
  params: Promise<{
    projectId: string;
    threadId: string;
  }>;
}) {
  const unwrappedParams = React.use(params);
  const { projectId, threadId } = unwrappedParams;
  const isMobile = useIsMobile();
  const searchParams = useSearchParams();

  // State
  const [newMessage, setNewMessage] = useState('');
  const [isSending, setIsSending] = useState(false);
  const [fileViewerOpen, setFileViewerOpen] = useState(false);
  const [fileToView, setFileToView] = useState<string | null>(null);
  const [filePathList, setFilePathList] = useState<string[] | undefined>(undefined);
  const [showUpgradeDialog, setShowUpgradeDialog] = useState(false);
  const [debugMode, setDebugMode] = useState(false);
  const [initialPanelOpenAttempted, setInitialPanelOpenAttempted] = useState(false);

  // Refs
  const messagesEndRef = useRef<HTMLDivElement>(null);
  const messagesContainerRef = useRef<HTMLDivElement>(null);
  const latestMessageRef = useRef<HTMLDivElement>(null);
  const [showScrollButton, setShowScrollButton] = useState(false);
  const [userHasScrolled, setUserHasScrolled] = useState(false);
  const hasInitiallyScrolled = useRef<boolean>(false);
  const initialLayoutAppliedRef = useRef(false);

  // Sidebar
  const { state: leftSidebarState, setOpen: setLeftSidebarOpen } = useSidebar();

  // Custom hooks
  const {
    messages,
    setMessages,
    project,
    sandboxId,
    projectName,
    agentRunId,
    setAgentRunId,
    agentStatus,
    setAgentStatus,
    isLoading,
    error,
    initialLoadCompleted,
    threadQuery,
    messagesQuery,
    projectQuery,
    agentRunsQuery,
  } = useThreadData(threadId, projectId);

  const {
    toolCalls,
    setToolCalls,
    currentToolIndex,
    setCurrentToolIndex,
    isSidePanelOpen,
    setIsSidePanelOpen,
    autoOpenedPanel,
    setAutoOpenedPanel,
    externalNavIndex,
    setExternalNavIndex,
    handleToolClick,
    handleStreamingToolCall,
    toggleSidePanel,
    handleSidePanelNavigate,
    userClosedPanelRef,
  } = useToolCalls(messages, setLeftSidebarOpen, agentStatus);

  const {
    showBillingAlert,
    setShowBillingAlert,
    billingData,
    setBillingData,
    checkBillingLimits,
    billingStatusQuery,
  } = useBilling(project?.account_id, agentStatus, initialLoadCompleted);

  // Keyboard shortcuts
  useKeyboardShortcuts({
    isSidePanelOpen,
    setIsSidePanelOpen,
    leftSidebarState,
    setLeftSidebarOpen,
    userClosedPanelRef,
  });

  const addUserMessageMutation = useAddUserMessageMutation();
  const startAgentMutation = useStartAgentMutation();
  const stopAgentMutation = useStopAgentMutation();
  const { data: agent } = useAgent(threadQuery.data?.agent_id);

  const { data: subscriptionData } = useSubscription();
  const subscriptionStatus: SubscriptionStatus = subscriptionData?.status === 'active'
    ? 'active'
    : 'no_subscription';

  // Memoize project for VNC preloader to prevent re-preloading on every render
  const memoizedProject = useMemo(() => project, [project?.id, project?.sandbox?.vnc_preview, project?.sandbox?.pass]);

  useVncPreloader(memoizedProject);


  const handleProjectRenamed = useCallback((newName: string) => {
  }, []);

  const scrollToBottom = (behavior: ScrollBehavior = 'smooth') => {
    messagesEndRef.current?.scrollIntoView({ behavior });
  };

  const handleNewMessageFromStream = useCallback((message: UnifiedMessage) => {
    console.log(
      `[STREAM HANDLER] Received message: ID=${message.message_id}, Type=${message.type}`,
    );

    if (!message.message_id) {
      console.warn(
        `[STREAM HANDLER] Received message is missing ID: Type=${message.type}, Content=${message.content?.substring(0, 50)}...`,
      );
    }

    setMessages((prev) => {
      const messageExists = prev.some(
        (m) => m.message_id === message.message_id,
      );
      if (messageExists) {
        return prev.map((m) =>
          m.message_id === message.message_id ? message : m,
        );
      } else {
        return [...prev, message];
      }
    });

    if (message.type === 'tool') {
      setAutoOpenedPanel(false);
    }
  }, [setMessages, setAutoOpenedPanel]);

  const handleStreamStatusChange = useCallback((hookStatus: string) => {
    console.log(`[PAGE] Hook status changed: ${hookStatus}`);
    switch (hookStatus) {
      case 'idle':
      case 'completed':
      case 'stopped':
      case 'agent_not_running':
      case 'error':
      case 'failed':
        setAgentStatus('idle');
        setAgentRunId(null);
        setAutoOpenedPanel(false);

        if (
          [
            'completed',
            'stopped',
            'agent_not_running',
            'error',
            'failed',
          ].includes(hookStatus)
        ) {
          scrollToBottom('smooth');
        }
        break;
      case 'connecting':
        setAgentStatus('connecting');
        break;
      case 'streaming':
        setAgentStatus('running');
        break;
    }
  }, [setAgentStatus, setAgentRunId, setAutoOpenedPanel]);

  const handleStreamError = useCallback((errorMessage: string) => {
    console.error(`[PAGE] Stream hook error: ${errorMessage}`);
    if (
      !errorMessage.toLowerCase().includes('not found') &&
      !errorMessage.toLowerCase().includes('agent run is not running')
    ) {
      toast.error(`Stream Error: ${errorMessage}`);
    }
  }, []);

  const handleStreamClose = useCallback(() => {
    console.log(`[PAGE] Stream hook closed with final status: ${agentStatus}`);
  }, [agentStatus]);

  // Agent stream hook
  const {
    status: streamHookStatus,
    textContent: streamingTextContent,
    toolCall: streamingToolCall,
    error: streamError,
    agentRunId: currentHookRunId,
    startStreaming,
    stopStreaming,
  } = useAgentStream(
    {
      onMessage: handleNewMessageFromStream,
      onStatusChange: handleStreamStatusChange,
      onError: handleStreamError,
      onClose: handleStreamClose,
    },
    threadId,
    setMessages,
  );

  const handleSubmitMessage = useCallback(
    async (
      message: string,
      options?: { model_name?: string; enable_thinking?: boolean },
    ) => {
      if (!message.trim()) return;
      setIsSending(true);

      const optimisticUserMessage: UnifiedMessage = {
        message_id: `temp-${Date.now()}`,
        thread_id: threadId,
        type: 'user',
        is_llm_message: false,
        content: message,
        metadata: '{}',
        created_at: new Date().toISOString(),
        updated_at: new Date().toISOString(),
      };

      setMessages((prev) => [...prev, optimisticUserMessage]);
      setNewMessage('');
      scrollToBottom('smooth');

      try {
        const messagePromise = addUserMessageMutation.mutateAsync({
          threadId,
          message
        });

        const agentPromise = startAgentMutation.mutateAsync({
          threadId,
          options
        });

        const results = await Promise.allSettled([messagePromise, agentPromise]);

        if (results[0].status === 'rejected') {
          const reason = results[0].reason;
          console.error("Failed to send message:", reason);
          throw new Error(`Failed to send message: ${reason?.message || reason}`);
        }

        if (results[1].status === 'rejected') {
          const error = results[1].reason;
          console.error("Failed to start agent:", error);

          if (error instanceof BillingError) {
            console.log("Caught BillingError:", error.detail);
            setBillingData({
              currentUsage: error.detail.currentUsage as number | undefined,
              limit: error.detail.limit as number | undefined,
              message: error.detail.message || 'Monthly usage limit reached. Please upgrade.',
              accountId: project?.account_id || null
            });
            setShowBillingAlert(true);

            setMessages(prev => prev.filter(m => m.message_id !== optimisticUserMessage.message_id));
            return;
          }

          throw new Error(`Failed to start agent: ${error?.message || error}`);
        }

        const agentResult = results[1].value;
        setAgentRunId(agentResult.agent_run_id);

        messagesQuery.refetch();
        agentRunsQuery.refetch();

      } catch (err) {
        console.error('Error sending message or starting agent:', err);
        if (!(err instanceof BillingError)) {
          toast.error(err instanceof Error ? err.message : 'Operation failed');
        }
        setMessages((prev) =>
          prev.filter((m) => m.message_id !== optimisticUserMessage.message_id),
        );
      } finally {
        setIsSending(false);
      }
    },
    [threadId, project?.account_id, addUserMessageMutation, startAgentMutation, messagesQuery, agentRunsQuery, setMessages, setBillingData, setShowBillingAlert, setAgentRunId],
  );

  const handleStopAgent = useCallback(async () => {
    console.log(`[PAGE] Requesting agent stop via hook.`);
    setAgentStatus('idle');

    await stopStreaming();

    if (agentRunId) {
      try {
        await stopAgentMutation.mutateAsync(agentRunId);
        agentRunsQuery.refetch();
      } catch (error) {
        console.error('Error stopping agent:', error);
      }
    }
  }, [stopStreaming, agentRunId, stopAgentMutation, agentRunsQuery, setAgentStatus]);

  const handleOpenFileViewer = useCallback((filePath?: string, filePathList?: string[]) => {
    if (filePath) {
      setFileToView(filePath);
    } else {
      setFileToView(null);
    }
    setFilePathList(filePathList);
    setFileViewerOpen(true);
  }, []);

  const toolViewAssistant = useCallback(
    (assistantContent?: string, toolContent?: string) => {
      if (!assistantContent) return null;

      return (
        <div className="space-y-1">
          <div className="text-xs font-medium text-muted-foreground">
            Assistant Message
          </div>
          <div className="rounded-md border bg-muted/50 p-3">
            <div className="text-xs prose prose-xs dark:prose-invert chat-markdown max-w-none">{assistantContent}</div>
          </div>
        </div>
      );
    },
    [],
  );

  const toolViewResult = useCallback(
    (toolContent?: string, isSuccess?: boolean) => {
      if (!toolContent) return null;

      return (
        <div className="space-y-1">
          <div className="flex justify-between items-center">
            <div className="text-xs font-medium text-muted-foreground">
              Tool Result
            </div>
            <div
              className={`px-2 py-0.5 rounded-full text-xs ${isSuccess
                ? 'bg-green-50 text-green-700 dark:bg-green-900 dark:text-green-300'
                : 'bg-red-50 text-red-700 dark:bg-red-900 dark:text-red-300'
                }`}
            >
              {isSuccess ? 'Success' : 'Failed'}
            </div>
          </div>
          <div className="rounded-md border bg-muted/50 p-3">
            <div className="text-xs prose prose-xs dark:prose-invert chat-markdown max-w-none">{toolContent}</div>
          </div>
        </div>
      );
    },
    [],
  );

  // Effects
  useEffect(() => {
    if (!initialLayoutAppliedRef.current) {
      setLeftSidebarOpen(false);
      initialLayoutAppliedRef.current = true;
    }
  }, [setLeftSidebarOpen]);

  useEffect(() => {
    if (initialLoadCompleted && !initialPanelOpenAttempted) {
      setInitialPanelOpenAttempted(true);

      if (toolCalls.length > 0) {
        setIsSidePanelOpen(true);
        setCurrentToolIndex(toolCalls.length - 1);
      } else {
        if (messages.length > 0) {
          setIsSidePanelOpen(true);
        }
      }
    }
  }, [initialPanelOpenAttempted, messages, toolCalls, initialLoadCompleted, setIsSidePanelOpen, setCurrentToolIndex]);

  useEffect(() => {
    if (agentRunId && agentRunId !== currentHookRunId) {
      console.log(
        `[PAGE] Target agentRunId set to ${agentRunId}, initiating stream...`,
      );
      startStreaming(agentRunId);
    }
  }, [agentRunId, startStreaming, currentHookRunId]);

  useEffect(() => {
    console.log(`[PAGE] 🔄 Page AgentStatus: ${agentStatus}, Hook Status: ${streamHookStatus}, Target RunID: ${agentRunId || 'none'}, Hook RunID: ${currentHookRunId || 'none'}`);

    if ((streamHookStatus === 'completed' || streamHookStatus === 'stopped' ||
      streamHookStatus === 'agent_not_running' || streamHookStatus === 'error') &&
      (agentStatus === 'running' || agentStatus === 'connecting')) {
      console.log('[PAGE] Detected hook completed but UI still shows running, updating status');
      setAgentStatus('idle');
      setAgentRunId(null);
      setAutoOpenedPanel(false);
    }
  }, [agentStatus, streamHookStatus, agentRunId, currentHookRunId, setAgentStatus, setAgentRunId, setAutoOpenedPanel]);

  // SEO title update
  useEffect(() => {
    if (projectName) {
      document.title = `${projectName} | Operator by OMNI`;

      const metaDescription = document.querySelector(
        'meta[name="description"]',
      );
      if (metaDescription) {
        metaDescription.setAttribute(
          'content',
          `${projectName} - Interactive agent conversation powered by Operator by OMNI`,
        );
      }

      const ogTitle = document.querySelector('meta[property="og:title"]');
      if (ogTitle) {
        ogTitle.setAttribute('content', `${projectName} | Operator by OMNI`);
      }

      const ogDescription = document.querySelector(
        'meta[property="og:description"]',
      );
      if (ogDescription) {
        ogDescription.setAttribute(
          'content',
          `Interactive AI conversation for ${projectName}`,
        );
      }
    }
  }, [projectName]);

  useEffect(() => {
    const debugParam = searchParams.get('debug');
    setDebugMode(debugParam === 'true');
  }, [searchParams]);

  useEffect(() => {
    if (initialLoadCompleted && subscriptionData) {
      const hasSeenUpgradeDialog = localStorage.getItem('operator_upgrade_dialog_displayed');
      const isFreeTier = subscriptionStatus === 'no_subscription';
      if (!hasSeenUpgradeDialog && isFreeTier && !isLocalMode()) {
        setShowUpgradeDialog(true);
      }
    }
  }, [subscriptionData, subscriptionStatus, initialLoadCompleted]);

  const handleDismissUpgradeDialog = () => {
    setShowUpgradeDialog(false);
    localStorage.setItem('operator_upgrade_dialog_displayed', 'true');
  };

  useEffect(() => {
    if (streamingToolCall) {
      handleStreamingToolCall(streamingToolCall);
    }
  }, [streamingToolCall, handleStreamingToolCall]);

  if (!initialLoadCompleted || isLoading) {
    return <ThreadSkeleton isSidePanelOpen={isSidePanelOpen} />;
  }

  if (error) {
    return (
      <ThreadLayout
        threadId={threadId}
        projectName={projectName}
        projectId={project?.id || ''}
        project={project}
        sandboxId={sandboxId}
        isSidePanelOpen={isSidePanelOpen}
        onToggleSidePanel={toggleSidePanel}
        onViewFiles={handleOpenFileViewer}
        fileViewerOpen={fileViewerOpen}
        setFileViewerOpen={setFileViewerOpen}
        fileToView={fileToView}
        filePathList={filePathList}
        toolCalls={toolCalls}
        messages={messages as ApiMessageType[]}
        externalNavIndex={externalNavIndex}
        agentStatus={agentStatus}
        currentToolIndex={currentToolIndex}
        onSidePanelNavigate={handleSidePanelNavigate}
        onSidePanelClose={() => {
          setIsSidePanelOpen(false);
          userClosedPanelRef.current = true;
          setAutoOpenedPanel(true);
        }}
        renderAssistantMessage={toolViewAssistant}
        renderToolResult={toolViewResult}
        isLoading={!initialLoadCompleted || isLoading}
        showBillingAlert={showBillingAlert}
        billingData={billingData}
        onDismissBilling={() => setShowBillingAlert(false)}
        debugMode={debugMode}
        isMobile={isMobile}
        initialLoadCompleted={initialLoadCompleted}
        agentName={agent?.name || 'Operator'}
      >
        <ThreadError error={error} />
      </ThreadLayout>
    );
  }

  return (
    <>
      <ThreadLayout
        threadId={threadId}
        projectName={projectName}
        projectId={project?.id || ''}
        project={project}
        sandboxId={sandboxId}
        isSidePanelOpen={isSidePanelOpen}
        onToggleSidePanel={toggleSidePanel}
        onProjectRenamed={handleProjectRenamed}
        onViewFiles={handleOpenFileViewer}
        fileViewerOpen={fileViewerOpen}
        setFileViewerOpen={setFileViewerOpen}
        fileToView={fileToView}
        filePathList={filePathList}
        toolCalls={toolCalls}
        messages={messages as ApiMessageType[]}
        externalNavIndex={externalNavIndex}
        agentStatus={agentStatus}
        currentToolIndex={currentToolIndex}
        onSidePanelNavigate={handleSidePanelNavigate}
        onSidePanelClose={() => {
          setIsSidePanelOpen(false);
          userClosedPanelRef.current = true;
          setAutoOpenedPanel(true);
        }}
        renderAssistantMessage={toolViewAssistant}
        renderToolResult={toolViewResult}
        isLoading={!initialLoadCompleted || isLoading}
        showBillingAlert={showBillingAlert}
        billingData={billingData}
        onDismissBilling={() => setShowBillingAlert(false)}
        debugMode={debugMode}
        isMobile={isMobile}
        initialLoadCompleted={initialLoadCompleted}
        agentName={agent?.name || 'Operator'}
      >
        <ThreadContent
          messages={messages}
          streamingTextContent={streamingTextContent}
          streamingToolCall={streamingToolCall}
          agentStatus={agentStatus}
          handleToolClick={handleToolClick}
          handleOpenFileViewer={handleOpenFileViewer}
          readOnly={false}
          streamHookStatus={streamHookStatus}
          sandboxId={sandboxId}
          project={project}
          debugMode={debugMode}
          agentName={agent?.name || 'Operator'}
          agentAvatar={agent?.avatar}
<<<<<<< HEAD
=======
          isSidePanelOpen={isSidePanelOpen}
>>>>>>> 58f12080
        />

        <div
          className={cn(
            "fixed bottom-0 z-10 bg-gradient-to-t from-background via-background/90 to-transparent px-4 pt-8 transition-all duration-200 ease-in-out",
            leftSidebarState === 'expanded' ? 'left-[72px] lg:left-[256px]' : 'left-[72px]',
            isSidePanelOpen ? 'right-[90%] sm:right-[450px] md:right-[500px] lg:right-[550px] xl:right-[650px]' : 'right-0',
            isMobile ? 'left-0 right-0' : ''
          )}>
          <div className={cn(
            "mx-auto",
            isMobile ? "w-full" : "max-w-3xl"
          )}>
            <ChatInput
              value={newMessage}
              onChange={setNewMessage}
              onSubmit={handleSubmitMessage}
              placeholder={`Ask ${agent?.name || 'Operator'} anything...`}
              loading={isSending}
              disabled={isSending || agentStatus === 'running' || agentStatus === 'connecting'}
              isAgentRunning={agentStatus === 'running' || agentStatus === 'connecting'}
              onStopAgent={handleStopAgent}
              autoFocus={!isLoading}
              onFileBrowse={handleOpenFileViewer}
              sandboxId={sandboxId || undefined}
              messages={messages}
              agentName={agent?.name || 'Operator'}
            />
          </div>
        </div>
      </ThreadLayout>

      <UpgradeDialog
        open={showUpgradeDialog}
        onOpenChange={setShowUpgradeDialog}
        onDismiss={handleDismissUpgradeDialog}
      />
    </>
  );
} <|MERGE_RESOLUTION|>--- conflicted
+++ resolved
@@ -597,10 +597,7 @@
           debugMode={debugMode}
           agentName={agent?.name || 'Operator'}
           agentAvatar={agent?.avatar}
-<<<<<<< HEAD
-=======
           isSidePanelOpen={isSidePanelOpen}
->>>>>>> 58f12080
         />
 
         <div
