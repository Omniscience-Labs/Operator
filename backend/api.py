from fastapi import FastAPI, Request, HTTPException, Response, Depends
from fastapi.middleware.cors import CORSMiddleware
from fastapi.responses import JSONResponse, StreamingResponse
import sentry # Keep this import here, right after fastapi imports
from contextlib import asynccontextmanager
from agentpress.thread_manager import ThreadManager
from services.supabase import DBConnection
from datetime import datetime, timezone
from dotenv import load_dotenv
from utils.config import config, EnvMode
import asyncio
from utils.logger import logger, structlog
import time
from collections import OrderedDict
from typing import Dict, Any

from pydantic import BaseModel
import uuid
# Import the agent API module
from agent import api as agent_api
from sandbox import api as sandbox_api
from services import billing as billing_api
from flags import api as feature_flags_api
from services import transcription as transcription_api
from services.mcp_custom import discover_custom_tools
import sys
from services import email_api


load_dotenv()

if sys.platform == "win32":
    asyncio.set_event_loop_policy(asyncio.WindowsProactorEventLoopPolicy())

# Initialize managers
db = DBConnection()
instance_id = "single"

# Rate limiter state
ip_tracker = OrderedDict()
MAX_CONCURRENT_IPS = 25

@asynccontextmanager
async def lifespan(app: FastAPI):
    logger.info(f"Starting up FastAPI application with instance ID: {instance_id} in {config.ENV_MODE.value} mode")
    try:
        await db.initialize()
        
        agent_api.initialize(
            db,
            instance_id
        )
        
        sandbox_api.initialize(db)
        
        # Initialize Redis connection
        from services import redis
        try:
            await redis.initialize_async()
            logger.info("Redis connection initialized successfully")
        except Exception as e:
            logger.error(f"Failed to initialize Redis connection: {e}")
            # Continue without Redis - the application will handle Redis failures gracefully
        
        # Start background tasks
        # asyncio.create_task(agent_api.restore_running_agent_runs())
        
        yield
        
        # Clean up agent resources
        logger.info("Cleaning up agent resources")
        await agent_api.cleanup()
        
        # Clean up Redis connection
        try:
            logger.info("Closing Redis connection")
            await redis.close()
            logger.info("Redis connection closed successfully")
        except Exception as e:
            logger.error(f"Error closing Redis connection: {e}")
        
        # Clean up database connection
        logger.info("Disconnecting from database")
        await db.disconnect()
    except Exception as e:
        logger.error(f"Error during application startup: {e}")
        raise

app = FastAPI(lifespan=lifespan)

@app.middleware("http")
async def log_requests_middleware(request: Request, call_next):
    structlog.contextvars.clear_contextvars()

    request_id = str(uuid.uuid4())
    start_time = time.time()
    client_ip = request.client.host
    method = request.method
    path = request.url.path
    query_params = str(request.query_params)

    structlog.contextvars.bind_contextvars(
        request_id=request_id,
        client_ip=client_ip,
        method=method,
        path=path,
        query_params=query_params
    )

    # Log the incoming request
    logger.info(f"Request started: {method} {path} from {client_ip} | Query: {query_params}")
    
    try:
        response = await call_next(request)
        process_time = time.time() - start_time
        logger.debug(f"Request completed: {method} {path} | Status: {response.status_code} | Time: {process_time:.2f}s")
        return response
    except Exception as e:
        process_time = time.time() - start_time
        logger.error(f"Request failed: {method} {path} | Error: {str(e)} | Time: {process_time:.2f}s")
        raise

# Define allowed origins based on environment
<<<<<<< HEAD
allowed_origins = [ "http://localhost:3000", "https://operator.becomeomni.com", "https://operator.staging.becomeomni.com", "https://dev1.operator.becomeomni.com"]
=======
allowed_origins = ["https://www.suna.so", "https://suna.so", "http://localhost:3000"]
>>>>>>> 58f12080
allow_origin_regex = None

# Add staging-specific origins
if config.ENV_MODE == EnvMode.STAGING:
    allowed_origins.append("https://staging.suna.so")
    allow_origin_regex = r"https://suna-.*-prjcts\.vercel\.app"

app.add_middleware(
    CORSMiddleware,
    allow_origins=allowed_origins,
    allow_origin_regex=allow_origin_regex,
    allow_credentials=True,
    allow_methods=["GET", "POST", "PUT", "DELETE", "OPTIONS"],
    allow_headers=["Content-Type", "Authorization"],
)

app.include_router(agent_api.router, prefix="/api")

app.include_router(sandbox_api.router, prefix="/api")

app.include_router(billing_api.router, prefix="/api")

app.include_router(feature_flags_api.router, prefix="/api")

from mcp_local import api as mcp_api

app.include_router(mcp_api.router, prefix="/api")


app.include_router(transcription_api.router, prefix="/api")

app.include_router(email_api.router, prefix="/api")

@app.get("/api/health")
async def health_check():
    """Health check endpoint to verify API is working."""
    logger.info("Health check endpoint called")
    return {
        "status": "ok", 
        "timestamp": datetime.now(timezone.utc).isoformat(),
        "instance_id": instance_id
    }


class CustomMCPDiscoverRequest(BaseModel):
    type: str
    config: Dict[str, Any]


@app.post("/api/mcp/discover-custom-tools")
async def discover_custom_mcp_tools(request: CustomMCPDiscoverRequest):
    try:
        return await discover_custom_tools(request.type, request.config)
    except HTTPException:
        raise
    except Exception as e:
        logger.error(f"Error discovering custom MCP tools: {e}")
        raise HTTPException(status_code=500, detail=str(e))

if __name__ == "__main__":
    import uvicorn
    
    if sys.platform == "win32":
        asyncio.set_event_loop_policy(asyncio.WindowsProactorEventLoopPolicy())
    
    workers = 1
    
    logger.info(f"Starting server on 0.0.0.0:8000 with {workers} workers")
    uvicorn.run(
        "api:app", 
        host="0.0.0.0", 
        port=8000,
        workers=workers,
        loop="asyncio"
    )<|MERGE_RESOLUTION|>--- conflicted
+++ resolved
@@ -121,11 +121,7 @@
         raise
 
 # Define allowed origins based on environment
-<<<<<<< HEAD
-allowed_origins = [ "http://localhost:3000", "https://operator.becomeomni.com", "https://operator.staging.becomeomni.com", "https://dev1.operator.becomeomni.com"]
-=======
 allowed_origins = ["https://www.suna.so", "https://suna.so", "http://localhost:3000"]
->>>>>>> 58f12080
 allow_origin_regex = None
 
 # Add staging-specific origins
